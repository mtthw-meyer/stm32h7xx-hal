--- conflicted
+++ resolved
@@ -293,20 +293,18 @@
                 }
 
                 /// Clear the interrupt pending bit for this pin
-<<<<<<< HEAD
-                fn clear_interrupt_pending_bit(&mut self, exti: &mut EXTI) {
-                    #[cfg(any(feature = "singlecore"))]
-                    let pr1 = &exti.cpupr1;
-                    #[cfg(all(feature = "dualcore", feature = "cm7"))]
-                    let pr1 = &exti.c1pr1;
-                    #[cfg(all(feature = "dualcore", feature = "cm4"))]
-                    let pr1 = &exti.c2pr1;
-
-                    pr1.modify(|r, w| unsafe { w.bits(r.bits() | (1 << self.i)) });
-=======
                 fn clear_interrupt_pending_bit(&mut self) {
-                    unsafe { (*EXTI::ptr()).cpupr1.write(|w| w.bits(1 << self.i) ) };
->>>>>>> 38539e77
+                    unsafe {
+                        #[cfg(any(feature = "singlecore"))]
+                        let pr1 = &(*EXTI::ptr()).cpupr1;
+                        #[cfg(all(feature = "dualcore", feature = "cm7"))]
+                        let pr1 = &(*EXTI::ptr()).c1pr1;
+                        #[cfg(all(feature = "dualcore", feature = "cm4"))]
+                        let pr1 = &(*EXTI::ptr()).c2pr1;
+
+
+                        pr1.write(|w| w.bits(1 << self.i) );
+                    }
                 }
             }
 
@@ -742,20 +740,17 @@
                     }
 
                     /// Clear the interrupt pending bit for this pin
-<<<<<<< HEAD
-                    fn clear_interrupt_pending_bit(&mut self, exti: &mut EXTI) {
-                        #[cfg(any(feature = "singlecore"))]
-                        let pr1 = &exti.cpupr1;
-                        #[cfg(all(feature = "dualcore", feature = "cm7"))]
-                        let pr1 = &exti.c1pr1;
-                        #[cfg(all(feature = "dualcore", feature = "cm4"))]
-                        let pr1 = &exti.c2pr1;
-
-                        pr1.modify(|r, w| unsafe { w.bits(r.bits() | (1 << $i)) });
-=======
                     fn clear_interrupt_pending_bit(&mut self) {
-                        unsafe { (*EXTI::ptr()).cpupr1.write(|w| w.bits(1 << $i) ) };
->>>>>>> 38539e77
+                        unsafe {
+                            #[cfg(any(feature = "singlecore"))]
+                            let pr1 = &(*(EXTI::ptr())).cpupr1;
+                            #[cfg(all(feature = "dualcore", feature = "cm7"))]
+                            let pr1 = &(*(EXTI::ptr())).c1pr1;
+                            #[cfg(all(feature = "dualcore", feature = "cm4"))]
+                            let pr1 = &(*(EXTI::ptr())).c2pr1;
+
+                            pr1.write(|w| w.bits(1 << $i));
+                        };
                     }
                 }
             )+
